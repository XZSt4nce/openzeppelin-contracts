pragma solidity ^0.4.24;

import "../../Initializable.sol";
import "../Roles.sol";


contract PauserRole is Initializable {
  using Roles for Roles.Role;

  event PauserAdded(address indexed account);
  event PauserRemoved(address indexed account);

  Roles.Role private pausers;

<<<<<<< HEAD
  function initialize() public initializer {
    pausers.add(msg.sender);
=======
  constructor() public {
    _addPauser(msg.sender);
>>>>>>> fa5ecd03
  }

  modifier onlyPauser() {
    require(isPauser(msg.sender));
    _;
  }

  function isPauser(address account) public view returns (bool) {
    return pausers.has(account);
  }

  function addPauser(address account) public onlyPauser {
    _addPauser(account);
  }

  function renouncePauser() public {
    _removePauser(msg.sender);
  }

  function _addPauser(address account) internal {
    pausers.add(account);
    emit PauserAdded(account);
  }

  function _removePauser(address account) internal {
    pausers.remove(account);
    emit PauserRemoved(account);
  }
}<|MERGE_RESOLUTION|>--- conflicted
+++ resolved
@@ -12,13 +12,8 @@
 
   Roles.Role private pausers;
 
-<<<<<<< HEAD
   function initialize() public initializer {
-    pausers.add(msg.sender);
-=======
-  constructor() public {
     _addPauser(msg.sender);
->>>>>>> fa5ecd03
   }
 
   modifier onlyPauser() {

--- conflicted
+++ resolved
@@ -9,27 +9,13 @@
  * @dev Extension of Crowdsale with a one-off finalization action, where one
  * can do extra work after finishing.
  */
-<<<<<<< HEAD
 contract FinalizableCrowdsale is Initializable, TimedCrowdsale {
-    using SafeMath for uint256;
-
-    bool private _finalized = false;
-
-    event CrowdsaleFinalized();
-
-=======
-contract FinalizableCrowdsale is TimedCrowdsale {
     using SafeMath for uint256;
 
     bool private _finalized;
 
     event CrowdsaleFinalized();
 
-    constructor () internal {
-        _finalized = false;
-    }
-
->>>>>>> ae02103e
     /**
      * @return true if the crowdsale is finalized, false otherwise.
      */
@@ -45,17 +31,10 @@
         require(!_finalized);
         require(hasClosed());
 
-<<<<<<< HEAD
-        _finalization();
-        emit CrowdsaleFinalized();
-
-        _finalized = true;
-=======
         _finalized = true;
 
         _finalization();
         emit CrowdsaleFinalized();
->>>>>>> ae02103e
     }
 
     /**
@@ -64,13 +43,8 @@
      * executed entirely.
      */
     function _finalization() internal {
-<<<<<<< HEAD
+        // solhint-disable-previous-line no-empty-blocks
     }
 
-
     uint256[50] private ______gap;
-=======
-        // solhint-disable-previous-line no-empty-blocks
-    }
->>>>>>> ae02103e
 }
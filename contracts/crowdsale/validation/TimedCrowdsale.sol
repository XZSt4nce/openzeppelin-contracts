--- conflicted
+++ resolved
@@ -8,7 +8,6 @@
  * @title TimedCrowdsale
  * @dev Crowdsale accepting contributions only within a time frame.
  */
-<<<<<<< HEAD
 contract TimedCrowdsale is Initializable, Crowdsale {
     using SafeMath for uint256;
 
@@ -31,70 +30,6 @@
     function initialize(uint256 openingTime, uint256 closingTime) public initializer {
         assert(Crowdsale._hasBeenInitialized());
 
-        // solium-disable-next-line security/no-block-members
-        require(openingTime >= block.timestamp);
-        require(closingTime >= openingTime);
-
-        _openingTime = openingTime;
-        _closingTime = closingTime;
-    }
-
-    /**
-     * @return the crowdsale opening time.
-     */
-    function openingTime() public view returns(uint256) {
-        return _openingTime;
-    }
-
-    /**
-     * @return the crowdsale closing time.
-     */
-    function closingTime() public view returns(uint256) {
-        return _closingTime;
-    }
-
-    /**
-     * @return true if the crowdsale is open, false otherwise.
-     */
-    function isOpen() public view returns (bool) {
-        // solium-disable-next-line security/no-block-members
-        return block.timestamp >= _openingTime && block.timestamp <= _closingTime;
-    }
-
-    /**
-     * @dev Checks whether the period in which the crowdsale is open has already elapsed.
-     * @return Whether crowdsale period has elapsed
-     */
-    function hasClosed() public view returns (bool) {
-        // solium-disable-next-line security/no-block-members
-        return block.timestamp > _closingTime;
-    }
-
-    function _hasBeenInitialized() internal view returns (bool) {
-        return ((_openingTime > 0) && (_closingTime > 0));
-    }
-
-=======
-contract TimedCrowdsale is Crowdsale {
-    using SafeMath for uint256;
-
-    uint256 private _openingTime;
-    uint256 private _closingTime;
-
-    /**
-     * @dev Reverts if not in crowdsale time range.
-     */
-    modifier onlyWhileOpen {
-        require(isOpen());
-        _;
-    }
-
-    /**
-     * @dev Constructor, takes crowdsale opening and closing times.
-     * @param openingTime Crowdsale opening time
-     * @param closingTime Crowdsale closing time
-     */
-    constructor (uint256 openingTime, uint256 closingTime) public {
         // solhint-disable-next-line not-rely-on-time
         require(openingTime >= block.timestamp);
         require(closingTime > openingTime);
@@ -134,28 +69,18 @@
         return block.timestamp > _closingTime;
     }
 
->>>>>>> ae02103e
+    function _hasBeenInitialized() internal view returns (bool) {
+        return ((_openingTime > 0) && (_closingTime > 0));
+    }
+
     /**
      * @dev Extend parent behavior requiring to be within contributing period
      * @param beneficiary Token purchaser
      * @param weiAmount Amount of wei contributed
      */
-<<<<<<< HEAD
-    function _preValidatePurchase(
-        address beneficiary,
-        uint256 weiAmount
-    )
-        internal
-        onlyWhileOpen
-    {
+    function _preValidatePurchase(address beneficiary, uint256 weiAmount) internal onlyWhileOpen view {
         super._preValidatePurchase(beneficiary, weiAmount);
     }
 
-
     uint256[50] private ______gap;
-=======
-    function _preValidatePurchase(address beneficiary, uint256 weiAmount) internal onlyWhileOpen view {
-        super._preValidatePurchase(beneficiary, weiAmount);
-    }
->>>>>>> ae02103e
 }
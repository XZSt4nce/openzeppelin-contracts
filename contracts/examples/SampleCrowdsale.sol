--- conflicted
+++ resolved
@@ -12,28 +12,13 @@
  * @dev Very simple ERC20 Token that can be minted.
  * It is meant to be used in a crowdsale contract.
  */
-<<<<<<< HEAD
-contract SampleCrowdsaleToken is Initializable, ERC20Mintable {
-
-    string public name;
-    string public symbol;
-    uint8 public decimals;
-
+contract SampleCrowdsaleToken is Initializable, ERC20Mintable, ERC20Detailed {
     function initialize(address sender) public initializer {
         ERC20Mintable.initialize(sender);
-
-        name = "Sample Crowdsale Token";
-        symbol = "SCT";
-        decimals = 18;
+        ERC20Detailed.initialize("Sample Crowdsale Token", "SCT", 18);
     }
 
     uint256[50] private ______gap;
-=======
-contract SampleCrowdsaleToken is ERC20Mintable, ERC20Detailed {
-    constructor () public ERC20Detailed("Sample Crowdsale Token", "SCT", 18) {
-        // solhint-disable-previous-line no-empty-blocks
-    }
->>>>>>> ae02103e
 }
 
 /**
@@ -49,33 +34,18 @@
  * After adding multiple features it's good practice to run integration tests
  * to ensure that subcontracts works together as intended.
  */
-<<<<<<< HEAD
-// XXX There doesn't seem to be a way to split this line that keeps solium
-// happy. See:
-// https://github.com/duaraghav8/Solium/issues/205
-// --elopio - 2018-05-10
-// solium-disable-next-line max-len
 contract SampleCrowdsale is Initializable, Crowdsale, CappedCrowdsale, RefundableCrowdsale, MintedCrowdsale {
 
     function initialize(
         uint256 openingTime,
         uint256 closingTime,
         uint256 rate,
-        address wallet,
-=======
-contract SampleCrowdsale is CappedCrowdsale, RefundableCrowdsale, MintedCrowdsale {
-    constructor (
-        uint256 openingTime,
-        uint256 closingTime,
-        uint256 rate,
         address payable wallet,
->>>>>>> ae02103e
         uint256 cap,
         ERC20Mintable token,
         uint256 goal
     )
         public
-<<<<<<< HEAD
         initializer
     {
         Crowdsale.initialize(rate, wallet, token);
@@ -83,20 +53,10 @@
         TimedCrowdsale.initialize(openingTime, closingTime);
         RefundableCrowdsale.initialize(goal);
 
-=======
-        Crowdsale(rate, wallet, token)
-        CappedCrowdsale(cap)
-        TimedCrowdsale(openingTime, closingTime)
-        RefundableCrowdsale(goal)
-    {
->>>>>>> ae02103e
         //As goal needs to be met for a successful crowdsale
         //the value needs to less or equal than a cap which is limit for accepted funds
         require(goal <= cap);
     }
-<<<<<<< HEAD
 
     uint256[50] private ______gap;
-=======
->>>>>>> ae02103e
 }
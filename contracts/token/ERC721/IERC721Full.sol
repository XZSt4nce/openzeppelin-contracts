--- conflicted
+++ resolved
@@ -9,10 +9,6 @@
  * @title ERC-721 Non-Fungible Token Standard, full implementation interface
  * @dev See https://github.com/ethereum/EIPs/blob/master/EIPS/eip-721.md
  */
-<<<<<<< HEAD
 contract IERC721Full is Initializable, IERC721, IERC721Enumerable, IERC721Metadata {
-=======
-contract IERC721Full is IERC721, IERC721Enumerable, IERC721Metadata {
     // solhint-disable-previous-line no-empty-blocks
->>>>>>> ae02103e
 }
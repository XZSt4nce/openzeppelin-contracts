pragma solidity ^0.4.11;


import './BasicToken.sol';
import './ERC20.sol';


/**
 * @title Standard ERC20 token
 *
<<<<<<< HEAD
 * @dev Implemantation of the basic standard token.
=======
 * @dev Implementation of the basic standard token.
>>>>>>> c3a30e9b
 * @dev https://github.com/ethereum/EIPs/issues/20
 * @dev Based on code by FirstBlood: https://github.com/Firstbloodio/token/blob/master/smart_contract/FirstBloodToken.sol
 */
contract StandardToken is ERC20, BasicToken {

  mapping (address => mapping (address => uint256)) allowed;


  /**
   * @dev Transfer tokens from one address to another
   * @param _from address The address which you want to send tokens from
   * @param _to address The address which you want to transfer to
   * @param _value uint256 the amout of tokens to be transfered
   */
  function transferFrom(address _from, address _to, uint256 _value) returns (bool) {
    var _allowance = allowed[_from][msg.sender];

    // Check is not needed because sub(_allowance, _value) will already throw if this condition is not met
    // require (_value <= _allowance);

    balances[_to] = balances[_to].add(_value);
    balances[_from] = balances[_from].sub(_value);
    allowed[_from][msg.sender] = _allowance.sub(_value);
    Transfer(_from, _to, _value);
    return true;
  }

  /**
   * @dev Aprove the passed address to spend the specified amount of tokens on behalf of msg.sender.
   * @param _spender The address which will spend the funds.
   * @param _value The amount of tokens to be spent.
   */
  function approve(address _spender, uint256 _value) returns (bool) {

    // To change the approve amount you first have to reduce the addresses`
    //  allowance to zero by calling `approve(_spender, 0)` if it is not
    //  already 0 to mitigate the race condition described here:
    //  https://github.com/ethereum/EIPs/issues/20#issuecomment-263524729
    require((_value == 0) || (allowed[msg.sender][_spender] == 0));

    allowed[msg.sender][_spender] = _value;
    Approval(msg.sender, _spender, _value);
    return true;
  }

  /**
   * @dev Function to check the amount of tokens that an owner allowed to a spender.
   * @param _owner address The address which owns the funds.
   * @param _spender address The address which will spend the funds.
   * @return A uint256 specifing the amount of tokens still available for the spender.
   */
  function allowance(address _owner, address _spender) constant returns (uint256 remaining) {
    return allowed[_owner][_spender];
  }

}<|MERGE_RESOLUTION|>--- conflicted
+++ resolved
@@ -8,11 +8,7 @@
 /**
  * @title Standard ERC20 token
  *
-<<<<<<< HEAD
- * @dev Implemantation of the basic standard token.
-=======
  * @dev Implementation of the basic standard token.
->>>>>>> c3a30e9b
  * @dev https://github.com/ethereum/EIPs/issues/20
  * @dev Based on code by FirstBlood: https://github.com/Firstbloodio/token/blob/master/smart_contract/FirstBloodToken.sol
  */

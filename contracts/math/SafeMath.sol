// SPDX-License-Identifier: MIT

<<<<<<< HEAD
pragma solidity ^0.8.0;
=======
pragma solidity ^0.7.0;
>>>>>>> fa33fbce

/**
 * @dev Wrappers over Solidity's arithmetic operations.
 */
library SafeMath {
    /**
     * @dev Returns the addition of two unsigned integers, with an overflow flag.
     */
    function tryAdd(uint256 a, uint256 b) internal pure returns (bool, uint256) {
        uint256 c = a + b;
        if (c < a) return (false, 0);
        return (true, c);
    }

    /**
     * @dev Returns the substraction of two unsigned integers, with an overflow flag.
     */
    function trySub(uint256 a, uint256 b) internal pure returns (bool, uint256) {
        if (b > a) return (false, 0);
        return (true, a - b);
    }

    /**
     * @dev Returns the multiplication of two unsigned integers, with an overflow flag.
     */
    function tryMul(uint256 a, uint256 b) internal pure returns (bool, uint256) {
        // Gas optimization: this is cheaper than requiring 'a' not being zero, but the
        // benefit is lost if 'b' is also tested.
        // See: https://github.com/OpenZeppelin/openzeppelin-contracts/pull/522
        if (a == 0) return (true, 0);
        uint256 c = a * b;
        if (c / a != b) return (false, 0);
        return (true, c);
    }

    /**
     * @dev Returns the division of two unsigned integers, with a division by zero flag.
     */
    function tryDiv(uint256 a, uint256 b) internal pure returns (bool, uint256) {
        if (b == 0) return (false, 0);
        return (true, a / b);
    }

    /**
     * @dev Returns the remainder of dividing two unsigned integers, with a division by zero flag.
     */
    function tryMod(uint256 a, uint256 b) internal pure returns (bool, uint256) {
        if (b == 0) return (false, 0);
        return (true, a % b);
    }

    /**
     * @dev Returns the addition of two unsigned integers, reverting on
     * overflow.
     *
     * Counterpart to Solidity's `+` operator.
     *
     * Requirements:
     *
     * - Addition cannot overflow.
     */
    function add(uint256 a, uint256 b) internal pure returns (uint256) {
<<<<<<< HEAD
        return a + b;
=======
        uint256 c = a + b;
        require(c >= a, "SafeMath: addition overflow");
        return c;
>>>>>>> fa33fbce
    }

    /**
     * @dev Returns the subtraction of two unsigned integers, reverting on
     * overflow (when the result is negative).
     *
     * Counterpart to Solidity's `-` operator.
     *
     * Requirements:
     *
     * - Subtraction cannot overflow.
     */
    function sub(uint256 a, uint256 b) internal pure returns (uint256) {
<<<<<<< HEAD
=======
        require(b <= a, "SafeMath: subtraction overflow");
>>>>>>> fa33fbce
        return a - b;
    }

    /**
     * @dev Returns the multiplication of two unsigned integers, reverting on
     * overflow.
     *
     * Counterpart to Solidity's `*` operator.
     *
     * Requirements:
     *
     * - Multiplication cannot overflow.
     */
    function mul(uint256 a, uint256 b) internal pure returns (uint256) {
<<<<<<< HEAD
        return a * b;
=======
        if (a == 0) return 0;
        uint256 c = a * b;
        require(c / a == b, "SafeMath: multiplication overflow");
        return c;
>>>>>>> fa33fbce
    }

    /**
     * @dev Returns the integer division of two unsigned integers, reverting on
     * division by zero. The result is rounded towards zero.
     *
     * Counterpart to Solidity's `/` operator. 
     *
     * Requirements:
     *
     * - The divisor cannot be zero.
     */
    function div(uint256 a, uint256 b) internal pure returns (uint256) {
<<<<<<< HEAD
        return a / b;
=======
        require(b > 0, "SafeMath: division by zero");
        return a / b;
    }

    /**
     * @dev Returns the remainder of dividing two unsigned integers. (unsigned integer modulo),
     * reverting when dividing by zero.
     *
     * Counterpart to Solidity's `%` operator. This function uses a `revert`
     * opcode (which leaves remaining gas untouched) while Solidity uses an
     * invalid opcode to revert (consuming all remaining gas).
     *
     * Requirements:
     *
     * - The divisor cannot be zero.
     */
    function mod(uint256 a, uint256 b) internal pure returns (uint256) {
        require(b > 0, "SafeMath: modulo by zero");
        return a % b;
    }

    /**
     * @dev Returns the subtraction of two unsigned integers, reverting with custom message on
     * overflow (when the result is negative).
     *
     * CAUTION: This function is deprecated because it requires allocating memory for the error
     * message unnecessarily. For custom revert reasons use {trySub}.
     *
     * Counterpart to Solidity's `-` operator.
     *
     * Requirements:
     *
     * - Subtraction cannot overflow.
     */
    function sub(uint256 a, uint256 b, string memory errorMessage) internal pure returns (uint256) {
        require(b <= a, errorMessage);
        return a - b;
>>>>>>> fa33fbce
    }

    /**
     * @dev Returns the integer division of two unsigned integers, reverting with custom message on
     * division by zero. The result is rounded towards zero.
     *
<<<<<<< HEAD
     * Counterpart to Solidity's `%` operator.
=======
     * CAUTION: This function is deprecated because it requires allocating memory for the error
     * message unnecessarily. For custom revert reasons use {tryDiv}.
     *
     * Counterpart to Solidity's `/` operator. Note: this function uses a
     * `revert` opcode (which leaves remaining gas untouched) while Solidity
     * uses an invalid opcode to revert (consuming all remaining gas).
>>>>>>> fa33fbce
     *
     * Requirements:
     *
     * - The divisor cannot be zero.
     */
<<<<<<< HEAD
    function mod(uint256 a, uint256 b) internal pure returns (uint256) {
=======
    function div(uint256 a, uint256 b, string memory errorMessage) internal pure returns (uint256) {
        require(b > 0, errorMessage);
        return a / b;
    }

    /**
     * @dev Returns the remainder of dividing two unsigned integers. (unsigned integer modulo),
     * reverting with custom message when dividing by zero.
     *
     * CAUTION: This function is deprecated because it requires allocating memory for the error
     * message unnecessarily. For custom revert reasons use {tryMod}.
     *
     * Counterpart to Solidity's `%` operator. This function uses a `revert`
     * opcode (which leaves remaining gas untouched) while Solidity uses an
     * invalid opcode to revert (consuming all remaining gas).
     *
     * Requirements:
     *
     * - The divisor cannot be zero.
     */
    function mod(uint256 a, uint256 b, string memory errorMessage) internal pure returns (uint256) {
        require(b > 0, errorMessage);
>>>>>>> fa33fbce
        return a % b;
    }
}<|MERGE_RESOLUTION|>--- conflicted
+++ resolved
@@ -1,10 +1,6 @@
 // SPDX-License-Identifier: MIT
 
-<<<<<<< HEAD
 pragma solidity ^0.8.0;
-=======
-pragma solidity ^0.7.0;
->>>>>>> fa33fbce
 
 /**
  * @dev Wrappers over Solidity's arithmetic operations.
@@ -14,46 +10,56 @@
      * @dev Returns the addition of two unsigned integers, with an overflow flag.
      */
     function tryAdd(uint256 a, uint256 b) internal pure returns (bool, uint256) {
-        uint256 c = a + b;
-        if (c < a) return (false, 0);
-        return (true, c);
+        unchecked {
+            uint256 c = a + b;
+            if (c < a) return (false, 0);
+            return (true, c);
+        }
     }
 
     /**
      * @dev Returns the substraction of two unsigned integers, with an overflow flag.
      */
     function trySub(uint256 a, uint256 b) internal pure returns (bool, uint256) {
-        if (b > a) return (false, 0);
-        return (true, a - b);
+        unchecked {
+            if (b > a) return (false, 0);
+            return (true, a - b);
+        }
     }
 
     /**
      * @dev Returns the multiplication of two unsigned integers, with an overflow flag.
      */
     function tryMul(uint256 a, uint256 b) internal pure returns (bool, uint256) {
-        // Gas optimization: this is cheaper than requiring 'a' not being zero, but the
-        // benefit is lost if 'b' is also tested.
-        // See: https://github.com/OpenZeppelin/openzeppelin-contracts/pull/522
-        if (a == 0) return (true, 0);
-        uint256 c = a * b;
-        if (c / a != b) return (false, 0);
-        return (true, c);
+        unchecked {
+            // Gas optimization: this is cheaper than requiring 'a' not being zero, but the
+            // benefit is lost if 'b' is also tested.
+            // See: https://github.com/OpenZeppelin/openzeppelin-contracts/pull/522
+            if (a == 0) return (true, 0);
+            uint256 c = a * b;
+            if (c / a != b) return (false, 0);
+            return (true, c);
+        }
     }
 
     /**
      * @dev Returns the division of two unsigned integers, with a division by zero flag.
      */
     function tryDiv(uint256 a, uint256 b) internal pure returns (bool, uint256) {
-        if (b == 0) return (false, 0);
-        return (true, a / b);
+        unchecked {
+            if (b == 0) return (false, 0);
+            return (true, a / b);
+        }
     }
 
     /**
      * @dev Returns the remainder of dividing two unsigned integers, with a division by zero flag.
      */
     function tryMod(uint256 a, uint256 b) internal pure returns (bool, uint256) {
-        if (b == 0) return (false, 0);
-        return (true, a % b);
+        unchecked {
+            if (b == 0) return (false, 0);
+            return (true, a % b);
+        }
     }
 
     /**
@@ -67,13 +73,7 @@
      * - Addition cannot overflow.
      */
     function add(uint256 a, uint256 b) internal pure returns (uint256) {
-<<<<<<< HEAD
         return a + b;
-=======
-        uint256 c = a + b;
-        require(c >= a, "SafeMath: addition overflow");
-        return c;
->>>>>>> fa33fbce
     }
 
     /**
@@ -87,10 +87,6 @@
      * - Subtraction cannot overflow.
      */
     function sub(uint256 a, uint256 b) internal pure returns (uint256) {
-<<<<<<< HEAD
-=======
-        require(b <= a, "SafeMath: subtraction overflow");
->>>>>>> fa33fbce
         return a - b;
     }
 
@@ -105,31 +101,20 @@
      * - Multiplication cannot overflow.
      */
     function mul(uint256 a, uint256 b) internal pure returns (uint256) {
-<<<<<<< HEAD
         return a * b;
-=======
-        if (a == 0) return 0;
-        uint256 c = a * b;
-        require(c / a == b, "SafeMath: multiplication overflow");
-        return c;
->>>>>>> fa33fbce
     }
 
     /**
      * @dev Returns the integer division of two unsigned integers, reverting on
      * division by zero. The result is rounded towards zero.
      *
-     * Counterpart to Solidity's `/` operator. 
+     * Counterpart to Solidity's `/` operator.
      *
      * Requirements:
      *
      * - The divisor cannot be zero.
      */
     function div(uint256 a, uint256 b) internal pure returns (uint256) {
-<<<<<<< HEAD
-        return a / b;
-=======
-        require(b > 0, "SafeMath: division by zero");
         return a / b;
     }
 
@@ -146,7 +131,6 @@
      * - The divisor cannot be zero.
      */
     function mod(uint256 a, uint256 b) internal pure returns (uint256) {
-        require(b > 0, "SafeMath: modulo by zero");
         return a % b;
     }
 
@@ -164,36 +148,33 @@
      * - Subtraction cannot overflow.
      */
     function sub(uint256 a, uint256 b, string memory errorMessage) internal pure returns (uint256) {
-        require(b <= a, errorMessage);
-        return a - b;
->>>>>>> fa33fbce
+        unchecked {
+            require(b <= a, errorMessage);
+            return a - b;
+        }
     }
 
     /**
      * @dev Returns the integer division of two unsigned integers, reverting with custom message on
      * division by zero. The result is rounded towards zero.
      *
-<<<<<<< HEAD
-     * Counterpart to Solidity's `%` operator.
-=======
-     * CAUTION: This function is deprecated because it requires allocating memory for the error
-     * message unnecessarily. For custom revert reasons use {tryDiv}.
+     * Counterpart to Solidity's `%` operator. This function uses a `revert`
+     * opcode (which leaves remaining gas untouched) while Solidity uses an
+     * invalid opcode to revert (consuming all remaining gas).
      *
      * Counterpart to Solidity's `/` operator. Note: this function uses a
      * `revert` opcode (which leaves remaining gas untouched) while Solidity
      * uses an invalid opcode to revert (consuming all remaining gas).
->>>>>>> fa33fbce
-     *
-     * Requirements:
-     *
-     * - The divisor cannot be zero.
-     */
-<<<<<<< HEAD
-    function mod(uint256 a, uint256 b) internal pure returns (uint256) {
-=======
+     *
+     * Requirements:
+     *
+     * - The divisor cannot be zero.
+     */
     function div(uint256 a, uint256 b, string memory errorMessage) internal pure returns (uint256) {
-        require(b > 0, errorMessage);
-        return a / b;
+        unchecked {
+            require(b > 0, errorMessage);
+            return a / b;
+        }
     }
 
     /**
@@ -212,8 +193,9 @@
      * - The divisor cannot be zero.
      */
     function mod(uint256 a, uint256 b, string memory errorMessage) internal pure returns (uint256) {
-        require(b > 0, errorMessage);
->>>>>>> fa33fbce
-        return a % b;
+        unchecked {
+            require(b > 0, errorMessage);
+            return a % b;
+        }
     }
 }
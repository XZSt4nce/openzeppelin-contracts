--- conflicted
+++ resolved
@@ -4,21 +4,9 @@
 import "../token/ERC20/ERC20Detailed.sol";
 
 contract ERC20DetailedMock is ERC20, ERC20Detailed {
-<<<<<<< HEAD
-    constructor(
-        string name,
-        string symbol,
-        uint8 decimals
-    )
+    constructor (string memory name, string memory symbol, uint8 decimals)
         public
     {
         ERC20Detailed.initialize(name, symbol, decimals);
-=======
-    constructor (string memory name, string memory symbol, uint8 decimals)
-        public
-        ERC20Detailed(name, symbol, decimals)
-    {
-        // solhint-disable-previous-line no-empty-blocks
->>>>>>> ae02103e
     }
 }
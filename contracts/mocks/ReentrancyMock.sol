pragma solidity ^0.5.0;

import "../utils/ReentrancyGuard.sol";
import "./ReentrancyAttack.sol";

contract ReentrancyMock is ReentrancyGuard {
    uint256 public counter;

<<<<<<< HEAD
    uint256 public counter;

    constructor() public {
        ReentrancyGuard.initialize();
        counter = 0;
    }

    function callback() external nonReentrant {
        count();
    }

    function countLocalRecursive(uint256 n) public nonReentrant {
        if (n > 0) {
            count();
            countLocalRecursive(n - 1);
        }
    }

    function countThisRecursive(uint256 n) public nonReentrant {
        if (n > 0) {
            count();
            // solium-disable-next-line security/no-low-level-calls
            bool result = address(this).call(abi.encodeWithSignature("countThisRecursive(uint256)", n - 1));
            require(result == true);
        }
    }

    function countAndCall(ReentrancyAttack attacker) public nonReentrant {
        count();
        bytes4 func = bytes4(keccak256("callback()"));
        attacker.callSender(func);
    }

    function count() private {
        counter += 1;
=======
    constructor () public {
        counter = 0;
    }

    function callback() external nonReentrant {
        count();
    }

    function countLocalRecursive(uint256 n) public nonReentrant {
        if (n > 0) {
            count();
            countLocalRecursive(n - 1);
        }
    }

    function countThisRecursive(uint256 n) public nonReentrant {
        if (n > 0) {
            count();
            // solhint-disable-next-line avoid-low-level-calls
            (bool success,) = address(this).call(abi.encodeWithSignature("countThisRecursive(uint256)", n - 1));
            require(success);
        }
    }

    function countAndCall(ReentrancyAttack attacker) public nonReentrant {
        count();
        bytes4 func = bytes4(keccak256("callback()"));
        attacker.callSender(func);
>>>>>>> ae02103e
    }

    function count() private {
        counter += 1;
    }
}<|MERGE_RESOLUTION|>--- conflicted
+++ resolved
@@ -6,44 +6,8 @@
 contract ReentrancyMock is ReentrancyGuard {
     uint256 public counter;
 
-<<<<<<< HEAD
-    uint256 public counter;
-
-    constructor() public {
+    constructor () public {
         ReentrancyGuard.initialize();
-        counter = 0;
-    }
-
-    function callback() external nonReentrant {
-        count();
-    }
-
-    function countLocalRecursive(uint256 n) public nonReentrant {
-        if (n > 0) {
-            count();
-            countLocalRecursive(n - 1);
-        }
-    }
-
-    function countThisRecursive(uint256 n) public nonReentrant {
-        if (n > 0) {
-            count();
-            // solium-disable-next-line security/no-low-level-calls
-            bool result = address(this).call(abi.encodeWithSignature("countThisRecursive(uint256)", n - 1));
-            require(result == true);
-        }
-    }
-
-    function countAndCall(ReentrancyAttack attacker) public nonReentrant {
-        count();
-        bytes4 func = bytes4(keccak256("callback()"));
-        attacker.callSender(func);
-    }
-
-    function count() private {
-        counter += 1;
-=======
-    constructor () public {
         counter = 0;
     }
 
@@ -71,7 +35,6 @@
         count();
         bytes4 func = bytes4(keccak256("callback()"));
         attacker.callSender(func);
->>>>>>> ae02103e
     }
 
     function count() private {

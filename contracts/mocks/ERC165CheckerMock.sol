pragma solidity ^0.5.0;

import "../introspection/ERC165Checker.sol";

contract ERC165CheckerMock {
    using ERC165Checker for address;

<<<<<<< HEAD
    function supportsERC165(address account)
        public
        view
        returns (bool)
    {
        return account.supportsERC165();
    }

    function supportsInterface(address account, bytes4 interfaceId)
        public
        view
        returns (bool)
    {
        return account.supportsInterface(interfaceId);
    }

    function supportsInterfaces(address account, bytes4[] interfaceIds)
        public
        view
        returns (bool)
    {
        return account.supportsInterfaces(interfaceIds);
=======
    function supportsERC165(address account) public view returns (bool) {
        return account._supportsERC165();
    }

    function supportsInterface(address account, bytes4 interfaceId) public view returns (bool) {
        return account._supportsInterface(interfaceId);
    }

    function supportsAllInterfaces(address account, bytes4[] memory interfaceIds) public view returns (bool) {
        return account._supportsAllInterfaces(interfaceIds);
>>>>>>> ae02103e
    }
}<|MERGE_RESOLUTION|>--- conflicted
+++ resolved
@@ -5,30 +5,6 @@
 contract ERC165CheckerMock {
     using ERC165Checker for address;
 
-<<<<<<< HEAD
-    function supportsERC165(address account)
-        public
-        view
-        returns (bool)
-    {
-        return account.supportsERC165();
-    }
-
-    function supportsInterface(address account, bytes4 interfaceId)
-        public
-        view
-        returns (bool)
-    {
-        return account.supportsInterface(interfaceId);
-    }
-
-    function supportsInterfaces(address account, bytes4[] interfaceIds)
-        public
-        view
-        returns (bool)
-    {
-        return account.supportsInterfaces(interfaceIds);
-=======
     function supportsERC165(address account) public view returns (bool) {
         return account._supportsERC165();
     }
@@ -39,6 +15,5 @@
 
     function supportsAllInterfaces(address account, bytes4[] memory interfaceIds) public view returns (bool) {
         return account._supportsAllInterfaces(interfaceIds);
->>>>>>> ae02103e
     }
 }
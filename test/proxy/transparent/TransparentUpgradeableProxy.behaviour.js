--- conflicted
+++ resolved
@@ -34,14 +34,8 @@
 
   describe('implementation', function () {
     it('returns the current implementation address', async function () {
-<<<<<<< HEAD
       const implementationAddress = await getAddressInSlot(this.proxy, ImplementationSlot);
       expect(implementationAddress).to.be.equal(this.implementationV0);
-=======
-      const implementation = await this.proxy.implementation({ from: proxyAdminAddress });
-
-      expect(implementation).to.be.equal(this.implementationV0);
->>>>>>> 1642b663
     });
 
     it('delegates to the implementation', async function () {
@@ -60,13 +54,8 @@
         it('upgrades to the requested implementation', async function () {
           await this.proxy.upgradeTo(this.implementationV1, { from });
 
-<<<<<<< HEAD
           const implementationAddress = await getAddressInSlot(this.proxy, ImplementationSlot);
           expect(implementationAddress).to.be.equal(this.implementationV1);
-=======
-          const implementation = await this.proxy.implementation({ from: proxyAdminAddress });
-          expect(implementation).to.be.equal(this.implementationV1);
->>>>>>> 1642b663
         });
 
         it('emits an event', async function () {
@@ -113,13 +102,8 @@
           });
 
           it('upgrades to the requested implementation', async function () {
-<<<<<<< HEAD
             const implementationAddress = await getAddressInSlot(this.proxy, ImplementationSlot);
             expect(implementationAddress).to.be.equal(this.behavior.address);
-=======
-            const implementation = await this.proxy.implementation({ from: proxyAdminAddress });
-            expect(implementation).to.be.equal(this.behavior.address);
->>>>>>> 1642b663
           });
 
           it('emits an event', function () {
@@ -181,11 +165,7 @@
           });
 
           it('upgrades to the requested version and emits an event', async function () {
-<<<<<<< HEAD
             const implementation = await getAddressInSlot(this.proxy, ImplementationSlot);
-=======
-            const implementation = await this.proxy.implementation({ from: proxyAdminAddress });
->>>>>>> 1642b663
             expect(implementation).to.be.equal(this.behaviorV1.address);
             expectEvent(this.receipt, 'Upgraded', { implementation: this.behaviorV1.address });
           });
@@ -213,11 +193,7 @@
             });
 
             it('upgrades to the requested version and emits an event', async function () {
-<<<<<<< HEAD
               const implementation = await getAddressInSlot(this.proxy, ImplementationSlot);
-=======
-              const implementation = await this.proxy.implementation({ from: proxyAdminAddress });
->>>>>>> 1642b663
               expect(implementation).to.be.equal(this.behaviorV2.address);
               expectEvent(this.receipt, 'Upgraded', { implementation: this.behaviorV2.address });
             });
@@ -248,11 +224,7 @@
               });
 
               it('upgrades to the requested version and emits an event', async function () {
-<<<<<<< HEAD
                 const implementation = await getAddressInSlot(this.proxy, ImplementationSlot);
-=======
-                const implementation = await this.proxy.implementation({ from: proxyAdminAddress });
->>>>>>> 1642b663
                 expect(implementation).to.be.equal(this.behaviorV3.address);
                 expectEvent(this.receipt, 'Upgraded', { implementation: this.behaviorV3.address });
               });
@@ -296,11 +268,7 @@
         });
 
         it('assigns new proxy admin', async function () {
-<<<<<<< HEAD
           const newProxyAdmin = await getAddressInSlot(this.proxy, AdminSlot);
-=======
-          const newProxyAdmin = await this.proxy.admin({ from: newAdmin });
->>>>>>> 1642b663
           expect(newProxyAdmin).to.be.equal(anotherAccount);
         });
 
@@ -334,7 +302,6 @@
       const initializeData = Buffer.from('');
       this.impl = await ClashingImplementation.new();
       this.proxy = await createProxy(this.impl.address, proxyAdminAddress, initializeData, { from: proxyAdminOwner });
-
       this.clashing = new ClashingImplementation(this.proxy.address);
     });
 
@@ -344,30 +311,29 @@
         'TransparentUpgradeableProxy: admin cannot fallback to proxy target',
       );
     });
-<<<<<<< HEAD
-=======
 
     describe('when function names clash', function () {
       it('when sender is proxy admin should run the proxy function', async function () {
-        const value = await this.proxy.admin({ from: proxyAdminAddress, value: 0 });
-        expect(value).to.be.equal(proxyAdminAddress);
+        const receipt = await this.proxy.changeAdmin(anotherAccount, { from: proxyAdminAddress, value: 0 });
+        expectEvent(receipt, 'AdminChanged');
       });
 
       it('when sender is other should delegate to implementation', async function () {
-        const value = await this.proxy.admin({ from: anotherAccount, value: 0 });
-        expect(value).to.be.equal('0x0000000000000000000000000000000011111142');
+        const receipt = await this.proxy.changeAdmin(anotherAccount, { from: anotherAccount, value: 0 });
+        expectEvent.notEmitted(receipt, 'AdminChanged');
+        expectEvent.inTransaction(receipt.tx, this.clashing, 'ClashingImplementationCall');
       });
 
       it('when sender is proxy admin value should not be accepted', async function () {
-        await expectRevert.unspecified(this.proxy.admin({ from: proxyAdminAddress, value: 1 }));
+        await expectRevert.unspecified(this.proxy.changeAdmin(anotherAccount, { from: proxyAdminAddress, value: 1 }));
       });
 
       it('when sender is other value should be accepted', async function () {
-        const value = await this.proxy.admin({ from: anotherAccount, value: 1 });
-        expect(value).to.be.equal('0x0000000000000000000000000000000011111142');
-      });
-    });
->>>>>>> 1642b663
+        const receipt = await this.proxy.changeAdmin(anotherAccount, { from: anotherAccount, value: 1 });
+        expectEvent.notEmitted(receipt, 'AdminChanged');
+        expectEvent.inTransaction(receipt.tx, this.clashing, 'ClashingImplementationCall');
+      });
+    });
   });
 
   describe('regression', () => {

{
<<<<<<< HEAD
  "name": "openzeppelin-eth",
  "version": "2.1.3",
=======
  "name": "openzeppelin-solidity",
  "version": "2.2.0",
>>>>>>> 9ed1b448
  "description": "Secure Smart Contract library for Solidity",
  "files": [
    "build",
    "contracts",
    "test/behaviors",
    "zos.json",
    "zos.*.json"
  ],
  "scripts": {
    "build": "scripts/build.sh",
    "compile": "truffle compile",
    "console": "truffle console",
    "coverage": "scripts/coverage.sh",
    "lint": "npm run lint:js && npm run lint:sol",
    "lint:fix": "npm run lint:js:fix",
    "lint:js": "eslint .",
    "lint:js:fix": "eslint . --fix",
    "lint:sol": "solhint --max-warnings 0 \"contracts/**/*.sol\"",
    "prepack": "npm run build",
    "version": "scripts/version.js",
    "test": "npm run compile && scripts/test.sh"
  },
  "repository": {
    "type": "git",
    "url": "https://github.com/OpenZeppelin/openzeppelin-eth.git"
  },
  "keywords": [
    "solidity",
    "ethereum",
    "smart",
    "contracts",
    "security",
    "zeppelin"
  ],
  "author": "OpenZeppelin Community <maintainers@openzeppelin.org>",
  "license": "MIT",
  "bugs": {
    "url": "https://github.com/OpenZeppelin/openzeppelin-eth/issues"
  },
  "homepage": "https://github.com/OpenZeppelin/openzeppelin-eth",
  "devDependencies": {
    "chai": "^4.1.2",
    "coveralls": "^3.0.1",
    "eslint": "^4.19.1",
    "eslint-config-standard": "^10.2.1",
    "eslint-plugin-import": "^2.13.0",
    "eslint-plugin-mocha-no-only": "^1.1.0",
    "eslint-plugin-node": "^5.2.1",
    "eslint-plugin-promise": "^3.8.0",
    "eslint-plugin-standard": "^3.1.0",
    "ethereumjs-util": "^6.0.0",
    "ethjs-abi": "^0.2.1",
    "ganache-cli": "6.1.8",
    "npm-install-peers": "^1.2.1",
    "openzeppelin-test-helpers": "^0.1.1",
    "pify": "^4.0.1",
    "solhint": "^1.5.0",
<<<<<<< HEAD
    "solidity-coverage": "^0.5.4",
    "truffle": "^5.0.0",
    "zos": "^2.0.0",
    "zos-lib": "^2.1.0"
=======
    "solidity-coverage": "https://github.com:rotcivegaf/solidity-coverage.git#5875f5b7bc74d447f3312c9c0e9fc7814b482477",
    "truffle": "^5.0.0"
>>>>>>> 9ed1b448
  },
  "peerDependencies": {
    "zos-lib": "^2.1.0"
  }
}<|MERGE_RESOLUTION|>--- conflicted
+++ resolved
@@ -1,11 +1,6 @@
 {
-<<<<<<< HEAD
   "name": "openzeppelin-eth",
-  "version": "2.1.3",
-=======
-  "name": "openzeppelin-solidity",
   "version": "2.2.0",
->>>>>>> 9ed1b448
   "description": "Secure Smart Contract library for Solidity",
   "files": [
     "build",
@@ -63,15 +58,10 @@
     "openzeppelin-test-helpers": "^0.1.1",
     "pify": "^4.0.1",
     "solhint": "^1.5.0",
-<<<<<<< HEAD
-    "solidity-coverage": "^0.5.4",
+    "solidity-coverage": "https://github.com:rotcivegaf/solidity-coverage.git#5875f5b7bc74d447f3312c9c0e9fc7814b482477",
     "truffle": "^5.0.0",
     "zos": "^2.0.0",
     "zos-lib": "^2.1.0"
-=======
-    "solidity-coverage": "https://github.com:rotcivegaf/solidity-coverage.git#5875f5b7bc74d447f3312c9c0e9fc7814b482477",
-    "truffle": "^5.0.0"
->>>>>>> 9ed1b448
   },
   "peerDependencies": {
     "zos-lib": "^2.1.0"

--- conflicted
+++ resolved
@@ -1,11 +1,6 @@
 {
-<<<<<<< HEAD
   "name": "openzeppelin-zos",
-  "version": "2.0.0-rc.1",
-=======
-  "name": "openzeppelin-solidity",
   "version": "2.0.0-rc.3",
->>>>>>> 2d309181
   "description": "Secure Smart Contract library for Solidity",
   "files": [
     "build",
